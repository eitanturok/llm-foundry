--- conflicted
+++ resolved
@@ -9,12 +9,9 @@
 from typing import Optional
 
 import pytest
-<<<<<<< HEAD
 from composer import Trainer
-=======
 from composer.callbacks import MemoryMonitor
 from icecream import ic, install
->>>>>>> 311e5d6d
 from omegaconf import DictConfig
 from omegaconf import OmegaConf as om
 from torch.distributed._tensor import Replicate, Shard
@@ -113,25 +110,15 @@
     dataset_name: pathlib.Path,
     tp_strategy: Optional[str] = None,
     tp_degree: Optional[int] = None,
-<<<<<<< HEAD
     yaml_path: str = 'scripts/train/yamls/pretrain/testing.yaml',
 ):
     # Read cfg from `testing.yaml`
     from tests.fixtures.autouse import REPO_DIR
     cfg_path: str = os.path.join(REPO_DIR, yaml_path)
-=======
-):
-    # Read cfg from `testing.yaml`
-    from tests.fixtures.autouse import REPO_DIR
-    cfg_path: str = os.path.join(
-        REPO_DIR, 'scripts/train/yamls/pretrain/testing.yaml'
-    )
->>>>>>> 311e5d6d
     with open(cfg_path, 'r', encoding='utf-8') as f:
         train_cfg = om.load(f)
     assert isinstance(train_cfg, DictConfig)
 
-<<<<<<< HEAD
     # Set the name, dataset, loggers
     train_cfg.variables.run_name = 'fsdp-test'
     train_cfg.variables.data_local = dataset_name
@@ -147,29 +134,6 @@
     # TP needs unfused qkv (even without TP, we unfuse qkv for a fair comparison)
     train_cfg.model.attn_cfg = {'fused_qkv': False}
 
-=======
-    # Set the dataset
-    train_cfg.variables.data_local = dataset_name
-
-    # Set batch size
-    train_cfg.global_train_batch_size = 16
-    train_cfg.device_eval_batch_size = 2
-    train_cfg.device_train_microbatch_size = 2
-
-    # Set duration
-    train_cfg.max_duration = '1ep'
-    train_cfg.eval_interval = '1ep'
-
-    # TP needs unfused qkv (and we unfuse for no TP for a fair comparison)
-    train_cfg.model.attn_cfg = {'fused_qkv': False}
-
-    # loggers
-    train_cfg.loggers = DictConfig({'inmemory': DictConfig({})})
-
-    # default name
-    train_cfg.variables.run_name = 'fsdp-test'
-
->>>>>>> 311e5d6d
     if tp_strategy and tp_degree:
         train_cfg.variables.run_name = 'tp-test'
         train_cfg.tp_config = {
@@ -177,7 +141,6 @@
             'tensor_parallel_degree': tp_degree,
         }
 
-<<<<<<< HEAD
     return train_cfg
 
 
@@ -226,67 +189,6 @@
         # always remove the directory
         if os.path.isdir(my_dir):
             shutil.rmtree(my_dir)
-=======
-        # when we replicate the data tp_degree times, each device must see tp_degree times more samples
-        # because the samples are replicated
-        # train_cfg.train_loader.dataset.replication = tp_degree
-        # train_cfg.eval_loader.dataset.replication = tp_degree
-        # train_cfg.global_train_batch_size *= tp_degree
-        # # # # train_cfg.device_train_microbatch_size *= tp_degree
-        # # # # train_cfg.device_eval_batch_size *= tp_degree
-
-    return train_cfg
-
-
-
-def get_loss_array(trainer):
-    logger = trainer.logger.destinations[0]
-    loss_array = logger.get_timeseries(
-        'loss/train/total',
-    )['loss/train/total'],  # type: ignore
-    return loss_array
-
-
-def create_c4_dataset(data_dir: pathlib.Path):
-    if data_dir.is_dir():
-        shutil.rmtree(data_dir)
-    data_dir.mkdir(parents=True, exist_ok=True)
-    dataset_path = create_c4_dataset_xxsmall(data_dir)
-    return dataset_path
-
-
-@pytest.mark.gpu
-@pytest.mark.world_size(4)
-def test_tp_train():
-    """Test that we can train with FSDP-TP."""
-    tp_degree = 2
-    tp_strategy = 'ffn'
-
-    # # create c4 dataset
-    # my_dir = Path('/my-data-dir-2')
-    # if my_dir.is_dir():
-    #     shutil.rmtree(my_dir)
-    # my_dir.mkdir(parents=True)
-    # dataset_name_2 = create_c4_dataset_xxsmall(my_dir)
-    fsdp_dataset_name = '/my-data-dir/my-copy-c4'
-    tp_dataset_name = '/my-data-dir-2/my-copy-c4'
-
-    # Get fsdp loss
-    # fsdp_dataset_name = create_c4_dataset(pathlib.Path('/my-fsdp-data-dir/'))
-    fsdp_cfg = get_cfg(fsdp_dataset_name)
-    fsdp_trainer = train(fsdp_cfg)
-    fsdp_trainer.close()
-    fsdp_losses = get_loss_array(fsdp_trainer)
-    ic(fsdp_losses)
-
-    # Get tp loss
-    # tp_dataset_name = create_c4_dataset(pathlib.Path('/my-tp-data-dir/'))
-    tp_cfg = get_cfg(tp_dataset_name, tp_strategy, tp_degree)
-    tp_trainer = train(tp_cfg)
-    tp_trainer.close()
-    tp_losses = get_loss_array(tp_trainer)
-    ic(tp_losses)
->>>>>>> 311e5d6d
 
 
 @pytest.mark.gpu
@@ -308,13 +210,9 @@
 
 
 @pytest.mark.gpu  # use gpu because `megablocks` only installed with `gpu` dependencies
-<<<<<<< HEAD
 @pytest.mark.parametrize('tp_degree', [2])
 @pytest.mark.parametrize('tp_strategy', ['ffn'])
 def test_tp_train_with_moes(tp_degree: int, tp_strategy: str):
-=======
-def test_tp_train_with_moes():
->>>>>>> 311e5d6d
     """Test that tensor parallelism is not compatible with MoEs."""
     # Make `cfg` for MoE model, fsdp, and tp
     moe_yaml_path: str = 'scripts/train/yamls/pretrain/testing-moe.yaml'
@@ -326,18 +224,11 @@
         ValueError,
         match='Tensor Parallelism is not currently supported for MoE models.',
     ):
-<<<<<<< HEAD
         process_init_device(
             train_cfg.model,
             train_cfg.fsdp_config,
             train_cfg.tp_config,
         )
-=======
-        process_init_device(model_cfg, fsdp_cfg, tp_cfg)
-
-
-# if __name__ == '__main__':
-#     test_tp_train()
 
 
 @pytest.mark.world_size(4)
@@ -382,5 +273,4 @@
 
     # why is the dimension still equal?
     # do I need to manually update this?
-    assert sharded_model.w1.weight.shape[0] // tp_degree == sharded_model.w1.weight.shape[0]
->>>>>>> 311e5d6d
+    assert sharded_model.w1.weight.shape[0] // tp_degree == sharded_model.w1.weight.shape[0]